# Nova – Local Unreal AI Companion

Nova is a fully offline voice companion designed to drive a MetaHuman inside Unreal Engine 5.6. It combines a local LLM (tested with Qwen 2.5 4B Instruct), Kani-TTS for streaming speech synthesis, and a low-latency WebSocket bridge that feeds audio plus emotion weights directly into Live Link.
<<<<<<< HEAD

The repository is structured so creative developers can launch the control panel, connect Unreal, and start iterating without touching Python code. Every dependency is open source and commercially usable.

## Project Layout

```
├── Interface/             # PyQt6 control panel
├── LLM/                   # Local language model wrapper
├── TTS/                   # Kani-TTS streaming wrapper
├── Server/                # FastAPI WebSocket broadcast server
├── Utils/                 # Orchestration helpers + emotion mapping
├── config/                # JSON configuration profiles
├── scripts/               # Optional setup scripts (model downloads, etc.)
├── app.py                 # GUI entry point
└── requirements.txt       # Python dependencies
```

## 1. System Requirements

* **OS**: Windows 11 (developed cross-platform, but optimised for Windows)
* **GPU**: RTX 4080 Super (16 GB) recommended. Quantised models (INT4/GPTQ/AWQ) allow use on 8 GB cards.
* **Storage**: ~12 GB for the LLM + 2 GB for Kani-TTS models.
* **Python**: 3.10 or 3.11 (64-bit). Install from [python.org](https://www.python.org/downloads/).

## 2. Quick Architecture Tour

If you want a high-level explanation before diving in, start here:

1. **You type or speak** using the control panel.
2. **`VoiceAgentOrchestrator`** (in `Utils/orchestrator.py`) forwards the text to the local LLM.
3. **`LLMEngine`** (in `LLM/engine.py`) generates the reply and an emotion label in JSON form.
4. **`EmotionMapper`** (in `Utils/emotions.py`) converts that label into slider weights for Unreal.
5. **`KaniTTSEngine`** (in `TTS/kani_engine.py`) immediately begins streaming audio chunks as the sentence is decoded.
6. **`StreamingServer`** (in `Server/streaming.py`) relays audio + emotion data to WebSocket clients (Unreal Live Link).
7. The control panel (`Interface/control_panel.py`) keeps everything in sync, shows logs, and lets you start/stop the stack.

Every piece is modular. Swap to a different LLM or TTS by updating the corresponding wrapper and the config file—no UI changes required.

## 3. Installation

1. **Clone the repo**
   ```powershell
   git clone https://github.com/your-org/NovaVoiceAgent.git
   cd NovaVoiceAgent
   ```

2. **Create a virtual environment** (optional but recommended)
   ```powershell
   py -3.11 -m venv .venv
   .venv\Scripts\activate
   ```

=======

The repository is structured so creative developers can launch the control panel, connect Unreal, and start iterating without touching Python code. Every dependency is open source and commercially usable.

## Project Layout

```
├── Interface/             # PyQt6 control panel
├── LLM/                   # Local language model wrapper
├── TTS/                   # Kani-TTS streaming wrapper
├── Server/                # FastAPI WebSocket broadcast server
├── Utils/                 # Orchestration helpers + emotion mapping
├── config/                # JSON configuration profiles
├── scripts/               # Optional setup scripts (model downloads, etc.)
├── app.py                 # GUI entry point
└── requirements.txt       # Python dependencies
```

## 1. System Requirements

* **OS**: Windows 11 (developed cross-platform, but optimised for Windows)
* **GPU**: RTX 4080 Super (16 GB) recommended. Quantised models (INT4/GPTQ/AWQ) allow use on 8 GB cards.
* **Storage**: ~12 GB for the LLM + 2 GB for Kani-TTS models.
* **Python**: 3.10 or 3.11 (64-bit). Install from [python.org](https://www.python.org/downloads/).

## 2. Quick Architecture Tour

If you want a high-level explanation before diving in, start here:

1. **You type or speak** using the control panel.
2. **`VoiceAgentOrchestrator`** (in `Utils/orchestrator.py`) forwards the text to the local LLM.
3. **`LLMEngine`** (in `LLM/engine.py`) generates the reply and an emotion label in JSON form.
4. **`EmotionMapper`** (in `Utils/emotions.py`) converts that label into slider weights for Unreal.
5. **`KaniTTSEngine`** (in `TTS/kani_engine.py`) immediately begins streaming audio chunks as the sentence is decoded.
6. **`StreamingServer`** (in `Server/streaming.py`) relays audio + emotion data to WebSocket clients (Unreal Live Link).
7. The control panel (`Interface/control_panel.py`) keeps everything in sync, shows logs, and lets you start/stop the stack.

Every piece is modular. Swap to a different LLM or TTS by updating the corresponding wrapper and the config file—no UI changes required.

## 3. Installation

1. **Clone the repo**
   ```powershell
   git clone https://github.com/your-org/NovaVoiceAgent.git
   cd NovaVoiceAgent
   ```

2. **Create a virtual environment** (optional but recommended)
   ```powershell
   py -3.11 -m venv .venv
   .venv\Scripts\activate
   ```

>>>>>>> a3240546
3. **Install dependencies**
   ```powershell
   pip install -r requirements.txt
   ```
<<<<<<< HEAD
   > Optional: install NVIDIA's NeMo stack with `pip install nemo_toolkit[tts]` to enable the high-fidelity audio decoder bundled with Kani-TTS.
=======
>>>>>>> a3240546

4. **Download the models**
   * **LLM (Qwen 2.5 4B Instruct, GPTQ or FP16)**
     ```powershell
     python scripts/download_models.py --llm Qwen/Qwen2.5-4B-Instruct-GPTQ-Int4 --output models
     ```
     Update `config/default_config.json` → `llm.model_name_or_path` to the local folder (e.g. `models/llm`).

<<<<<<< HEAD
   * **Kani-TTS** – the synthesiser code is vendored inside this repository; you only need the checkpoint weights. Use the helper script to grab them from Hugging Face:
     ```powershell
     python scripts/download_models.py --tts nineninesix/kani-tts-370m-MLX
     ```
     The files land in `models/kani_tts`. Update `config/default_config.json` → `tts.model_dir` if you choose a different path.
     Install `nemo_toolkit[tts]` if you haven't already to run the high-fidelity decoder.
=======
   * **Kani-TTS** – download the official release and place it under `models/kani_tts`. The open-source package ships with a CLI download helper:
     ```powershell
     kani-tts download --output models/kani_tts
     ```
     (If the CLI is unavailable, follow the manual instructions in the Kani-TTS README and set `tts.model_dir` accordingly.)
>>>>>>> a3240546

5. **Configure the app**
   * Edit `config/default_config.json` to match your hardware and preferred voices.
   * Optional: save additional profiles in `config/` and load them via `python app.py --config config/my_setup.json`.

### Using Anaconda instead of `venv`

If you prefer Anaconda/Miniconda, you can follow the same steps inside a Conda environment:

```powershell
conda create -n nova python=3.11
conda activate nova
pip install -r requirements.txt
```

Conda installs Python and core scientific libraries, while `pip` pulls the exact packages listed in `requirements.txt`. The rest of the instructions (model downloads, configuration, running the control panel) stay identical.

## 3. Running the Control Panel

```powershell
python app.py
```

1. Click **Start Servers** to load the LLM + TTS and expose the WebSocket endpoints.
2. Type into the chat bar or edit the personality prompt before starting.
3. As soon as you send a message, Nova replies while streaming audio to Unreal.

The status panel displays:
* `Audio Stream`: `ws://<host>:<port>/ws/audio` – connect this in Live Link.
* `Emotion Stream`: `ws://<host>:<port>/ws/emotion` – optional metadata channel.

## 4. Unreal Engine Integration

1. Open **Live Link** in Unreal Engine 5.6 and click **Add Source → Message Bus Source**.
2. Enter the audio endpoint from the control panel (default `ws://localhost:5000/ws/audio`).
3. Assign the stream to your MetaHuman Animator asset.
4. Add a custom Live Link subject for emotions:
   * Create a blueprint that opens a WebSocket to `ws://localhost:5000/ws/emotion`.
   * Parse the incoming JSON payload (slider names → values 0–1).
   * Feed the values to the MetaHuman facial controls or to ZenBlink/ZenDyn once installed.
5. Test by typing a message. Nova should speak within ~1 second and the emotion sliders will animate.

> **Tip:** Unreal 5.6 can buffer a few frames of audio. Reduce buffer size in the audio device settings if latency exceeds 1 second.

## 5. How It Works

1. **LLM Engine (`LLM/engine.py`)** – loads Qwen locally via `transformers`, instructs it to always answer with `{ "emotion": ..., "text": ... }`, and parses the output.
2. **Emotion Mapper (`Utils/emotions.py`)** – converts the textual emotion into slider weights for MetaHuman.
3. **Kani-TTS (`TTS/kani_engine.py`)** – streams PCM16 chunks as soon as they are generated.
4. **Stream Server (`Server/streaming.py`)** – FastAPI WebSocket broadcaster that Unreal connects to.
5. **Orchestrator (`Utils/orchestrator.py`)** – glues everything together, feeding audio + emotion into the broadcast queues.
6. **Control Panel (`Interface/control_panel.py`)** – PyQt6 UI for creatives. Run/stop servers, adjust prompts, chat, and monitor logs.

All components are modular. Swap the LLM or TTS by editing the respective wrapper and config.

## 6. Latency Optimisation

* Enable **CUDA** by installing `torch` with GPU support (`pip install torch --index-url https://download.pytorch.org/whl/cu121`).
* Use quantised checkpoints (`GPTQ`, `AWQ`, `INT4`) for faster decoding on 8 GB GPUs.
* Lower `max_new_tokens` in `config/default_config.json` for shorter responses.
* Adjust `tts.chunk_size` to 512 or 768 for earlier playback start (with minor CPU overhead).
* Run the control panel and Unreal on the same machine to avoid network hops.

## 7. Troubleshooting

| Symptom | Fix |
| --- | --- |
| GUI hangs on start | Ensure GPU drivers are up-to-date and the model path in the config exists. Check the log panel for Python exceptions. |
| No audio in Unreal | Confirm Live Link is bound to the correct WebSocket URL and the firewall allows local connections. |
| Distorted speech | Increase `tts.chunk_size` or confirm the sample rate matches Unreal’s audio project settings. |
| Emotions not moving | Open the emotion WebSocket in a browser (`wscat`) to verify JSON payloads. Map the keys to your blend shapes. |

## 8. Extending the System

* **Voice cloning** – train a new Kani-TTS speaker and change `tts.voice`.
* **ZenBlink / ZenDyn** – extend `EmotionMapper` to emit preset IDs alongside slider values.
* **Speech input** – add a Whisper model and pipe transcripts into `VoiceAgentOrchestrator.process_text()`.
* **Scripting** – reuse the orchestrator module inside other Python tools or batch scripts.

## 9. License
<<<<<<< HEAD

All dependencies used are open-source and compatible with commercial projects. Please review their individual licences (Qwen, Kani-TTS, FastAPI, etc.) to ensure compliance with your distribution model.

The directory `TTS/kani_tts` vendors the upstream [Kani-TTS](https://github.com/nineninesix-ai/kani-tts) implementation under the terms of the Apache 2.0 licence included in that folder.
=======

All dependencies used are open-source and compatible with commercial projects. Please review their individual licences (Qwen, Kani-TTS, FastAPI, etc.) to ensure compliance with your distribution model.
>>>>>>> a3240546

---

Happy building, and enjoy bringing Nova to life inside Unreal!<|MERGE_RESOLUTION|>--- conflicted
+++ resolved
@@ -1,7 +1,7 @@
 # Nova – Local Unreal AI Companion
 
 Nova is a fully offline voice companion designed to drive a MetaHuman inside Unreal Engine 5.6. It combines a local LLM (tested with Qwen 2.5 4B Instruct), Kani-TTS for streaming speech synthesis, and a low-latency WebSocket bridge that feeds audio plus emotion weights directly into Live Link.
-<<<<<<< HEAD
+codex/develop-local-ai-voice-companion-for-unreal-r86qn0
 
 The repository is structured so creative developers can launch the control panel, connect Unreal, and start iterating without touching Python code. Every dependency is open source and commercially usable.
 
@@ -54,68 +54,12 @@
    .venv\Scripts\activate
    ```
 
-=======
 
-The repository is structured so creative developers can launch the control panel, connect Unreal, and start iterating without touching Python code. Every dependency is open source and commercially usable.
-
-## Project Layout
-
-```
-├── Interface/             # PyQt6 control panel
-├── LLM/                   # Local language model wrapper
-├── TTS/                   # Kani-TTS streaming wrapper
-├── Server/                # FastAPI WebSocket broadcast server
-├── Utils/                 # Orchestration helpers + emotion mapping
-├── config/                # JSON configuration profiles
-├── scripts/               # Optional setup scripts (model downloads, etc.)
-├── app.py                 # GUI entry point
-└── requirements.txt       # Python dependencies
-```
-
-## 1. System Requirements
-
-* **OS**: Windows 11 (developed cross-platform, but optimised for Windows)
-* **GPU**: RTX 4080 Super (16 GB) recommended. Quantised models (INT4/GPTQ/AWQ) allow use on 8 GB cards.
-* **Storage**: ~12 GB for the LLM + 2 GB for Kani-TTS models.
-* **Python**: 3.10 or 3.11 (64-bit). Install from [python.org](https://www.python.org/downloads/).
-
-## 2. Quick Architecture Tour
-
-If you want a high-level explanation before diving in, start here:
-
-1. **You type or speak** using the control panel.
-2. **`VoiceAgentOrchestrator`** (in `Utils/orchestrator.py`) forwards the text to the local LLM.
-3. **`LLMEngine`** (in `LLM/engine.py`) generates the reply and an emotion label in JSON form.
-4. **`EmotionMapper`** (in `Utils/emotions.py`) converts that label into slider weights for Unreal.
-5. **`KaniTTSEngine`** (in `TTS/kani_engine.py`) immediately begins streaming audio chunks as the sentence is decoded.
-6. **`StreamingServer`** (in `Server/streaming.py`) relays audio + emotion data to WebSocket clients (Unreal Live Link).
-7. The control panel (`Interface/control_panel.py`) keeps everything in sync, shows logs, and lets you start/stop the stack.
-
-Every piece is modular. Swap to a different LLM or TTS by updating the corresponding wrapper and the config file—no UI changes required.
-
-## 3. Installation
-
-1. **Clone the repo**
-   ```powershell
-   git clone https://github.com/your-org/NovaVoiceAgent.git
-   cd NovaVoiceAgent
-   ```
-
-2. **Create a virtual environment** (optional but recommended)
-   ```powershell
-   py -3.11 -m venv .venv
-   .venv\Scripts\activate
-   ```
-
->>>>>>> a3240546
 3. **Install dependencies**
    ```powershell
    pip install -r requirements.txt
    ```
-<<<<<<< HEAD
    > Optional: install NVIDIA's NeMo stack with `pip install nemo_toolkit[tts]` to enable the high-fidelity audio decoder bundled with Kani-TTS.
-=======
->>>>>>> a3240546
 
 4. **Download the models**
    * **LLM (Qwen 2.5 4B Instruct, GPTQ or FP16)**
@@ -124,20 +68,13 @@
      ```
      Update `config/default_config.json` → `llm.model_name_or_path` to the local folder (e.g. `models/llm`).
 
-<<<<<<< HEAD
    * **Kani-TTS** – the synthesiser code is vendored inside this repository; you only need the checkpoint weights. Use the helper script to grab them from Hugging Face:
      ```powershell
      python scripts/download_models.py --tts nineninesix/kani-tts-370m-MLX
      ```
      The files land in `models/kani_tts`. Update `config/default_config.json` → `tts.model_dir` if you choose a different path.
      Install `nemo_toolkit[tts]` if you haven't already to run the high-fidelity decoder.
-=======
-   * **Kani-TTS** – download the official release and place it under `models/kani_tts`. The open-source package ships with a CLI download helper:
-     ```powershell
-     kani-tts download --output models/kani_tts
-     ```
-     (If the CLI is unavailable, follow the manual instructions in the Kani-TTS README and set `tts.model_dir` accordingly.)
->>>>>>> a3240546
+
 
 5. **Configure the app**
    * Edit `config/default_config.json` to match your hardware and preferred voices.
@@ -218,15 +155,12 @@
 * **Scripting** – reuse the orchestrator module inside other Python tools or batch scripts.
 
 ## 9. License
-<<<<<<< HEAD
+codex/develop-local-ai-voice-companion-for-unreal-r86qn0
 
 All dependencies used are open-source and compatible with commercial projects. Please review their individual licences (Qwen, Kani-TTS, FastAPI, etc.) to ensure compliance with your distribution model.
 
 The directory `TTS/kani_tts` vendors the upstream [Kani-TTS](https://github.com/nineninesix-ai/kani-tts) implementation under the terms of the Apache 2.0 licence included in that folder.
-=======
 
-All dependencies used are open-source and compatible with commercial projects. Please review their individual licences (Qwen, Kani-TTS, FastAPI, etc.) to ensure compliance with your distribution model.
->>>>>>> a3240546
 
 ---
 
