# Nova – Local Unreal AI Companion
<<<<<<< HEAD

Nova is a fully offline voice companion designed to drive a MetaHuman inside Unreal Engine 5.6. It combines a local LLM (tested with Qwen 2.5 4B Instruct), Kani-TTS for streaming speech synthesis, and a low-latency WebSocket bridge that feeds audio plus emotion weights directly into Live Link.

The repository is structured so creative developers can launch the control panel, connect Unreal, and start iterating without touching Python code. Every dependency is open source and commercially usable.

## Project Layout

```
├── Interface/             # PyQt6 control panel
├── LLM/                   # Local language model wrapper
├── TTS/                   # Kani-TTS streaming wrapper
├── Server/                # FastAPI WebSocket broadcast server
├── Utils/                 # Orchestration helpers + emotion mapping
├── config/                # JSON configuration profiles
├── scripts/               # Optional setup scripts (model downloads, etc.)
├── app.py                 # GUI entry point
└── requirements.txt       # Python dependencies
```

## 1. System Requirements

* **OS**: Windows 11 (developed cross-platform, but optimised for Windows)
* **GPU**: RTX 4080 Super (16 GB) recommended. Quantised models (INT4/GPTQ/AWQ) allow use on 8 GB cards.
* **Storage**: ~12 GB for the LLM + 2 GB for Kani-TTS models.
* **Python**: 3.10 or 3.11 (64-bit). Install from [python.org](https://www.python.org/downloads/).

## 2. Quick Architecture Tour

If you want a high-level explanation before diving in, start here:

1. **You type or speak** using the control panel.
2. **`VoiceAgentOrchestrator`** (in `Utils/orchestrator.py`) forwards the text to the local LLM.
3. **`LLMEngine`** (in `LLM/engine.py`) generates the reply and an emotion label in JSON form.
4. **`EmotionMapper`** (in `Utils/emotions.py`) converts that label into slider weights for Unreal.
5. **`KaniTTSEngine`** (in `TTS/kani_engine.py`) immediately begins streaming audio chunks as the sentence is decoded.
6. **`StreamingServer`** (in `Server/streaming.py`) relays audio + emotion data to WebSocket clients (Unreal Live Link).
7. The control panel (`Interface/control_panel.py`) keeps everything in sync, shows logs, and lets you start/stop the stack.

Every piece is modular. Swap to a different LLM or TTS by updating the corresponding wrapper and the config file—no UI changes required.

## 3. Installation

1. **Clone the repo**
   ```powershell
   git clone https://github.com/your-org/NovaVoiceAgent.git
   cd NovaVoiceAgent
   ```

2. **Create a virtual environment** (optional but recommended)
   ```powershell
   py -3.11 -m venv .venv
   .venv\Scripts\activate
   ```

3. **Install dependencies**
   ```powershell
   pip install -r requirements.txt
   ```

4. **Download the models**
   * **LLM (Qwen 2.5 4B Instruct, GPTQ or FP16)**
     ```powershell
     python scripts/download_models.py --llm Qwen/Qwen2.5-4B-Instruct-GPTQ-Int4 --output models
     ```
     Update `config/default_config.json` → `llm.model_name_or_path` to the local folder (e.g. `models/llm`).

   * **Kani-TTS** – download the official release and place it under `models/kani_tts`. The open-source package ships with a CLI download helper:
     ```powershell
     kani-tts download --output models/kani_tts
     ```
     (If the CLI is unavailable, follow the manual instructions in the Kani-TTS README and set `tts.model_dir` accordingly.)

5. **Configure the app**
   * Edit `config/default_config.json` to match your hardware and preferred voices.
   * Optional: save additional profiles in `config/` and load them via `python app.py --config config/my_setup.json`.

### Using Anaconda instead of `venv`

If you prefer Anaconda/Miniconda, you can follow the same steps inside a Conda environment:

```powershell
conda create -n nova python=3.11
conda activate nova
pip install -r requirements.txt
```

Conda installs Python and core scientific libraries, while `pip` pulls the exact packages listed in `requirements.txt`. The rest of the instructions (model downloads, configuration, running the control panel) stay identical.

## 3. Running the Control Panel

```powershell
python app.py
```

1. Click **Start Servers** to load the LLM + TTS and expose the WebSocket endpoints.
2. Type into the chat bar or edit the personality prompt before starting.
3. As soon as you send a message, Nova replies while streaming audio to Unreal.

The status panel displays:
* `Audio Stream`: `ws://<host>:<port>/ws/audio` – connect this in Live Link.
* `Emotion Stream`: `ws://<host>:<port>/ws/emotion` – optional metadata channel.

## 4. Unreal Engine Integration

=======

Nova is a fully offline voice companion designed to drive a MetaHuman inside Unreal Engine 5.6. It combines a local LLM (tested with Qwen 2.5 4B Instruct), Kani-TTS for streaming speech synthesis, and a low-latency WebSocket bridge that feeds audio plus emotion weights directly into Live Link.

The repository is structured so creative developers can launch the control panel, connect Unreal, and start iterating without touching Python code. Every dependency is open source and commercially usable.

## Project Layout

```
├── Interface/             # PyQt6 control panel
├── LLM/                   # Local language model wrapper
├── TTS/                   # Kani-TTS streaming wrapper
├── Server/                # FastAPI WebSocket broadcast server
├── Utils/                 # Orchestration helpers + emotion mapping
├── config/                # JSON configuration profiles
├── scripts/               # Optional setup scripts (model downloads, etc.)
├── app.py                 # GUI entry point
└── requirements.txt       # Python dependencies
```

## 1. System Requirements

* **OS**: Windows 11 (developed cross-platform, but optimised for Windows)
* **GPU**: RTX 4080 Super (16 GB) recommended. Quantised models (INT4/GPTQ/AWQ) allow use on 8 GB cards.
* **Storage**: ~12 GB for the LLM + 2 GB for Kani-TTS models.
* **Python**: 3.10 or 3.11 (64-bit). Install from [python.org](https://www.python.org/downloads/).

## 2. Installation

1. **Clone the repo**
   ```powershell
   git clone https://github.com/your-org/NovaVoiceAgent.git
   cd NovaVoiceAgent
   ```

2. **Create a virtual environment** (optional but recommended)
   ```powershell
   py -3.11 -m venv .venv
   .venv\Scripts\activate
   ```

3. **Install dependencies**
   ```powershell
   pip install -r requirements.txt
   ```

4. **Download the models**
   * **LLM (Qwen 2.5 4B Instruct, GPTQ or FP16)**
     ```powershell
     python scripts/download_models.py --llm Qwen/Qwen2.5-4B-Instruct-GPTQ-Int4 --output models
     ```
     Update `config/default_config.json` → `llm.model_name_or_path` to the local folder (e.g. `models/llm`).

   * **Kani-TTS** – download the official release and place it under `models/kani_tts`. The open-source package ships with a CLI download helper:
     ```powershell
     kani-tts download --output models/kani_tts
     ```
     (If the CLI is unavailable, follow the manual instructions in the Kani-TTS README and set `tts.model_dir` accordingly.)

5. **Configure the app**
   * Edit `config/default_config.json` to match your hardware and preferred voices.
   * Optional: save additional profiles in `config/` and load them via `python app.py --config config/my_setup.json`.

## 3. Running the Control Panel

```powershell
python app.py
```

1. Click **Start Servers** to load the LLM + TTS and expose the WebSocket endpoints.
2. Type into the chat bar or edit the personality prompt before starting.
3. As soon as you send a message, Nova replies while streaming audio to Unreal.

The status panel displays:
* `Audio Stream`: `ws://<host>:<port>/ws/audio` – connect this in Live Link.
* `Emotion Stream`: `ws://<host>:<port>/ws/emotion` – optional metadata channel.

## 4. Unreal Engine Integration

>>>>>>> 8c0ffce8
1. Open **Live Link** in Unreal Engine 5.6 and click **Add Source → Message Bus Source**.
2. Enter the audio endpoint from the control panel (default `ws://localhost:5000/ws/audio`).
3. Assign the stream to your MetaHuman Animator asset.
4. Add a custom Live Link subject for emotions:
   * Create a blueprint that opens a WebSocket to `ws://localhost:5000/ws/emotion`.
   * Parse the incoming JSON payload (slider names → values 0–1).
   * Feed the values to the MetaHuman facial controls or to ZenBlink/ZenDyn once installed.
5. Test by typing a message. Nova should speak within ~1 second and the emotion sliders will animate.

> **Tip:** Unreal 5.6 can buffer a few frames of audio. Reduce buffer size in the audio device settings if latency exceeds 1 second.

## 5. How It Works

1. **LLM Engine (`LLM/engine.py`)** – loads Qwen locally via `transformers`, instructs it to always answer with `{ "emotion": ..., "text": ... }`, and parses the output.
2. **Emotion Mapper (`Utils/emotions.py`)** – converts the textual emotion into slider weights for MetaHuman.
3. **Kani-TTS (`TTS/kani_engine.py`)** – streams PCM16 chunks as soon as they are generated.
4. **Stream Server (`Server/streaming.py`)** – FastAPI WebSocket broadcaster that Unreal connects to.
5. **Orchestrator (`Utils/orchestrator.py`)** – glues everything together, feeding audio + emotion into the broadcast queues.
6. **Control Panel (`Interface/control_panel.py`)** – PyQt6 UI for creatives. Run/stop servers, adjust prompts, chat, and monitor logs.

All components are modular. Swap the LLM or TTS by editing the respective wrapper and config.

## 6. Latency Optimisation

* Enable **CUDA** by installing `torch` with GPU support (`pip install torch --index-url https://download.pytorch.org/whl/cu121`).
* Use quantised checkpoints (`GPTQ`, `AWQ`, `INT4`) for faster decoding on 8 GB GPUs.
* Lower `max_new_tokens` in `config/default_config.json` for shorter responses.
* Adjust `tts.chunk_size` to 512 or 768 for earlier playback start (with minor CPU overhead).
* Run the control panel and Unreal on the same machine to avoid network hops.

## 7. Troubleshooting

| Symptom | Fix |
| --- | --- |
| GUI hangs on start | Ensure GPU drivers are up-to-date and the model path in the config exists. Check the log panel for Python exceptions. |
| No audio in Unreal | Confirm Live Link is bound to the correct WebSocket URL and the firewall allows local connections. |
| Distorted speech | Increase `tts.chunk_size` or confirm the sample rate matches Unreal’s audio project settings. |
| Emotions not moving | Open the emotion WebSocket in a browser (`wscat`) to verify JSON payloads. Map the keys to your blend shapes. |

## 8. Extending the System

* **Voice cloning** – train a new Kani-TTS speaker and change `tts.voice`.
* **ZenBlink / ZenDyn** – extend `EmotionMapper` to emit preset IDs alongside slider values.
* **Speech input** – add a Whisper model and pipe transcripts into `VoiceAgentOrchestrator.process_text()`.
* **Scripting** – reuse the orchestrator module inside other Python tools or batch scripts.

## 9. License

All dependencies used are open-source and compatible with commercial projects. Please review their individual licences (Qwen, Kani-TTS, FastAPI, etc.) to ensure compliance with your distribution model.

---

Happy building, and enjoy bringing Nova to life inside Unreal!<|MERGE_RESOLUTION|>--- conflicted
+++ resolved
@@ -1,5 +1,5 @@
 # Nova – Local Unreal AI Companion
-<<<<<<< HEAD
+codex/develop-local-ai-voice-companion-for-unreal-rjlcta
 
 Nova is a fully offline voice companion designed to drive a MetaHuman inside Unreal Engine 5.6. It combines a local LLM (tested with Qwen 2.5 4B Instruct), Kani-TTS for streaming speech synthesis, and a low-latency WebSocket bridge that feeds audio plus emotion weights directly into Live Link.
 
@@ -104,86 +104,7 @@
 
 ## 4. Unreal Engine Integration
 
-=======
 
-Nova is a fully offline voice companion designed to drive a MetaHuman inside Unreal Engine 5.6. It combines a local LLM (tested with Qwen 2.5 4B Instruct), Kani-TTS for streaming speech synthesis, and a low-latency WebSocket bridge that feeds audio plus emotion weights directly into Live Link.
-
-The repository is structured so creative developers can launch the control panel, connect Unreal, and start iterating without touching Python code. Every dependency is open source and commercially usable.
-
-## Project Layout
-
-```
-├── Interface/             # PyQt6 control panel
-├── LLM/                   # Local language model wrapper
-├── TTS/                   # Kani-TTS streaming wrapper
-├── Server/                # FastAPI WebSocket broadcast server
-├── Utils/                 # Orchestration helpers + emotion mapping
-├── config/                # JSON configuration profiles
-├── scripts/               # Optional setup scripts (model downloads, etc.)
-├── app.py                 # GUI entry point
-└── requirements.txt       # Python dependencies
-```
-
-## 1. System Requirements
-
-* **OS**: Windows 11 (developed cross-platform, but optimised for Windows)
-* **GPU**: RTX 4080 Super (16 GB) recommended. Quantised models (INT4/GPTQ/AWQ) allow use on 8 GB cards.
-* **Storage**: ~12 GB for the LLM + 2 GB for Kani-TTS models.
-* **Python**: 3.10 or 3.11 (64-bit). Install from [python.org](https://www.python.org/downloads/).
-
-## 2. Installation
-
-1. **Clone the repo**
-   ```powershell
-   git clone https://github.com/your-org/NovaVoiceAgent.git
-   cd NovaVoiceAgent
-   ```
-
-2. **Create a virtual environment** (optional but recommended)
-   ```powershell
-   py -3.11 -m venv .venv
-   .venv\Scripts\activate
-   ```
-
-3. **Install dependencies**
-   ```powershell
-   pip install -r requirements.txt
-   ```
-
-4. **Download the models**
-   * **LLM (Qwen 2.5 4B Instruct, GPTQ or FP16)**
-     ```powershell
-     python scripts/download_models.py --llm Qwen/Qwen2.5-4B-Instruct-GPTQ-Int4 --output models
-     ```
-     Update `config/default_config.json` → `llm.model_name_or_path` to the local folder (e.g. `models/llm`).
-
-   * **Kani-TTS** – download the official release and place it under `models/kani_tts`. The open-source package ships with a CLI download helper:
-     ```powershell
-     kani-tts download --output models/kani_tts
-     ```
-     (If the CLI is unavailable, follow the manual instructions in the Kani-TTS README and set `tts.model_dir` accordingly.)
-
-5. **Configure the app**
-   * Edit `config/default_config.json` to match your hardware and preferred voices.
-   * Optional: save additional profiles in `config/` and load them via `python app.py --config config/my_setup.json`.
-
-## 3. Running the Control Panel
-
-```powershell
-python app.py
-```
-
-1. Click **Start Servers** to load the LLM + TTS and expose the WebSocket endpoints.
-2. Type into the chat bar or edit the personality prompt before starting.
-3. As soon as you send a message, Nova replies while streaming audio to Unreal.
-
-The status panel displays:
-* `Audio Stream`: `ws://<host>:<port>/ws/audio` – connect this in Live Link.
-* `Emotion Stream`: `ws://<host>:<port>/ws/emotion` – optional metadata channel.
-
-## 4. Unreal Engine Integration
-
->>>>>>> 8c0ffce8
 1. Open **Live Link** in Unreal Engine 5.6 and click **Add Source → Message Bus Source**.
 2. Enter the audio endpoint from the control panel (default `ws://localhost:5000/ws/audio`).
 3. Assign the stream to your MetaHuman Animator asset.
